dist: trusty
sudo: required
language: python

deploy:
  provider: pypi
  user: abeelen
  password:
    secure: idXuosz+94Q1u/OBrNEdr+2A30ajfLYk5EDWEXH88MNpluKKqXnZ2YtZU7ksu1FmsVvyZqcvMmGbxvwi3vNEiZpwh1nj5RLGNaa/5iRtnBDgVrYg1gvEzdtUfQ+1NOKnbjKprFJdUOK1yshmDGX3DBR1t8j85lbY7HAZjaseA2Hf1sOUvO2XZs+rMmR5K6rge/mGvbd0uNXtK7ofbB6N2hbeCJp6+Qgn+4zyXZ95qvIAoTo/uBOgjFD1SUbH0IySqtLhvhUqqPjs4FF9F9krp/MMx+gbsYbB+lb1bT2N14cFn6phalgO2NmL4D3ccRY6Q5MfvufwY8KAjwGNb4BxoNxYvG5NMzjJtLczg3ItAxAUBrsiPfi8LmxHpLJFTvnJCZxWGH+KqkHdlU+vwm4MFdJrxRVJb++MR4A0lHAgtz/lCiG+iHSrdV0rYiNMmVUgjrs+uI+yTp6Qup+TUf8gsAgCkaQjYqr4Op3AXEKlRGGwadtriRPh8lzOGpMhU71jSaFoNcZ7JHijJuc3D3xqozxFF01OkJg7h0rwoVQfs51dxtRRxvJEXhkCLhdXgAUZNbOpsVP7QFhuMg+xIkpnhX6tKl06M1rp8GGyYtYUew3FOr7/ffC5NnXwAgKJj1aMgNDF77CYFN3fVEw8EyYLWDcfFVYF72Vq5xrxrBxoqmg=
  on:
    tags: true
    repo: abeelen/nikamap

addons:
  sonarcloud:
    organization: "abeelen-github"
    token:
      secure: "J5jeO/6I3y+4jHbsBP0Lp6Zqfq4plQNcU5spUpVUH+F6EIfOYPfNiiBjSp0H/YUsQlOWSKzM1DobATKjaqjxAEANRqXUMrfh6jwZmIKiXJqePdMqkYxGU3NhgXXRizkXnEuDyKf42OQuBY/OvA8m7/w5S4LWIrjeizpk8yGuNZYL888kE9wquqBdWTYU+6gpwwe6iodWe2avHv0beCpTAC9flRITxK1TwVlrMys+zU6LQ+mE6JGqSQmbtVCPSffSyy+u7UGumJdXRHVUec3My35OFbDG6O1VRnH8JBh1fg+pO80O+YTWO6In2KYZhPFZvKReYKwim2Rmaig0lwSnSNolqNRK8hqj3kHRZvTtpBs1K+EdvCxIBNfEoyAZZOqWG/KNcN0e+eSB8nbSwO7QfSS4ph7pj8jzQ/QvxyVOtPsJ1OYSBtdx8RM4Gx3bvbGmv7VYDpZSre0BbIaDlDieXjGT6XVwLqofZbmFb0atE5pI/lBUup9lr3hmj9ZBf337T2I+OM4+FaV8mPbxkqbnymeZS05K6RS4v4mpclXXEUViLltA4+nDXGBRIcij4AEFvNJ19UAwRsihn4BueNBrKDtLFbOQ1KAtHfWV5kJ6WqVAsjZna9YyQl18Flq0Dpty+ANlgek8r2IVHz5Fxi/uX6e72VdmTrQoCdrW2VuYvWA="


env:
  matrix:
    # - ASTROPY_VERSION=3.0
    # - ASTROPY_VERSION=2.0.4
    # - NUMPY_VERSION=1.10.4
    # - NUMPY_VERSION=1.14.5
    # - NUMPY_VERSION=1.13.3
    # - NUMPY_VERSION=1.11.3
    # - NUMPY_VERSION=1.12.1
    - SCIPY_VERSION=1.1.0
    - SCIPY_VERSION=1.0.0
<<<<<<< HEAD
    - SCIPY_VERSION=0.19.1
=======
    - SCIPY_VERSION=0.19-1
>>>>>>> cc0fd0e7

  global:
  - PIP_DEPS="pytest coveralls pytest-cov flake8 pytest-mpl matplotlib"
  # - ASTROPY_VERSION=2.0.4

python:
  # - "3.4"
  # - "3.5"
  - "3.6"

matrix:
  exclude:
  - python: "3.4"
    env: ASTROPY_VERSION=3.0

install:
  - travis_retry pip install $PIP_DEPS
  # - travis_retry pip install -q numpy==$NUMPY_VERSION
  - travis_retry pip install -q scipy==$SCIPY_VERSION
  # - travis_retry pip install -q astropy==$ASTROPY_VERSION
  - travis_retry pip install -r requirements.txt
  - travis_retry pip install .

script:
  - flake8 --ignore N802,N806,E501,F841,F401 `find . -name \*.py | grep -v setup.py | grep -v version.py | grep -v __init__.py | grep -v /doc/`
  - pip freeze
  - MPLBACKEND="agg" python setup.py test
  - sonar-scanner

after_success:
  - coveralls<|MERGE_RESOLUTION|>--- conflicted
+++ resolved
@@ -29,11 +29,8 @@
     # - NUMPY_VERSION=1.12.1
     - SCIPY_VERSION=1.1.0
     - SCIPY_VERSION=1.0.0
-<<<<<<< HEAD
     - SCIPY_VERSION=0.19.1
-=======
-    - SCIPY_VERSION=0.19-1
->>>>>>> cc0fd0e7
+
 
   global:
   - PIP_DEPS="pytest coveralls pytest-cov flake8 pytest-mpl matplotlib"
