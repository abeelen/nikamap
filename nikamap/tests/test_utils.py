--- conflicted
+++ resolved
@@ -267,14 +267,10 @@
 
     img = gen_pkfield(npix=npix, res=res, alpha=alpha, fknee=1 / u.arcsec) * u.Jy
 
-<<<<<<< HEAD
     with pytest.raises(AssertionError):
         dummy = powspec_k(img, res=res, range=(0, 1))
 
-    bins = np.linspace(2, nsub/2, nsub/2-2) / (res * nsub)
-=======
     bins = np.linspace(2, nsub / 2, nsub / 2 - 2) / (res * nsub)
->>>>>>> c6ed84cf
     powspec_full, bin_full = powspec_k(img, res=res, bins=bins)
 
     bin_centers = (bin_full[1:] + bin_full[:-1]) / 2
